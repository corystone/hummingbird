--- conflicted
+++ resolved
@@ -320,14 +320,7 @@
 			values.Set("multipart-manifest", "put")
 		}
 		if srcHeader.Get("X-Object-Manifest") != "" {
-<<<<<<< HEAD
-			values.Del("Multipart-Manifest")
-=======
 			values.Del("multipart-manifest")
-			if !c.postAsCopy {
-				request.Header.Set("X-Object-Manifest", srcHeader.Get("X-Object-Manifest"))
-			}
->>>>>>> 545efd84
 		}
 	}
 
